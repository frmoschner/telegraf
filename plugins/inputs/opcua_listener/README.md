--- conflicted
+++ resolved
@@ -437,11 +437,8 @@
 This plugin subscribes to the specified nodes to receive data from
 the OPC server. The updates are received at most as fast as the
 `subscription_interval`.
-<<<<<<< HEAD
 Events are received within intervalls defined in `streaming_interval`
-=======
 Events are received within intervalls defined in `sampling_interval`
->>>>>>> 8cb2b7c5
 
 ## Metrics
 
